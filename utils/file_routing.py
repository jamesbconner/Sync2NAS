import os
import re
import shutil
from typing import Optional, Tuple, List, Dict
from services.db_implementations.db_interface import DatabaseInterface
from models.episode import Episode
from models.show import Show
import logging

logger = logging.getLogger(__name__)

def parse_filename(filename: str) -> Tuple[Optional[str], Optional[str], Optional[str], Optional[str]]:
    """
    Parse a filename to extract show metadata.

    Args:
        filename: The filename to parse

    Returns:
        A tuple of:
            - show_name: Name of the show (str or None)
            - episode: Episode number (str or None)
            - season: Season number (str or None)
            - year: Year (str or None)
    """
    filename = os.path.basename(filename)

    # Regex patterns:
    # 1. [Group] Show Name (Year) - Episode
    # 2. [Group] Show Name S01 - 01
    # 3. Show.Name.2000.S01E01
    # 4. Show Name - 101 [abc123]
    pattern = re.compile(
<<<<<<< HEAD
        r'(?:\[.*?\]\s*(?!.*\bS\d+\b)(.*?)(?:\s*\((\d{4})\))?\s*-\s*(\d+))|'     # group 1: [Group] Name (Year) - 12
        r'(?:\[.*?\]\s*(.*?)\s*-\s*S(\d{2})E(\d{2}))|'                           # group 2: [Group] Name - SxxEyy
        r'(?:^(.*?)(?:[.\-\s](\d{4}))?[.\-\s]S(\d{2})[.\-\s]?E(\d{2}))|'         # group 3: Name.SxxEyy
        r'(?:^(.*?)\s*-\s*(\d{1,4})(?:\s*\[.*?\])?)|'                            # group 4: Name - 12
        r'(?:^\[.*?\]_(.*?)-_(\d{2})-_)|'                                        # group 5: underscore -_01_- separator
        r'(?:^\[.*?\]\s*(.*?)\s+(\d{1,3})\s*\[.*)|'                              # group 6: Name 12 [something]
        r'(?:^\[.*?\]_(.*?)_(\d{1,3})_\()'                                       # group 7: underscore + number + (
    )                                                       
=======
        r'(?:\[.*?\]\s*(?!.*\bS\d+\b)(.*?)(?:\s*\((\d{4})\))?\s*-\s*(\d+))|'    # group 1
        r'(?:\[.*?\]\s*(.*?)\sS(\d+)\s*-\s*(\d+))|'                             # group 2
        r'(?:^(.*?)(?:[.\-\s](\d{4}))?[.\-\s]S(\d{2})[.\-\s]?E(\d{2}))|'       # group 3
        r'^(.*?)\s*-\s*(\d{1,4})(?:\s*\[.*?\])?'                                # group 4
    )
>>>>>>> f6bf0be7

    match = pattern.search(filename)
    if not match:
        return None, None, None, None

    groups = match.groups()

    # Match group 1: [Group] Show Name (Year) - Episode
    if groups[0]:
        show_name = groups[0].strip()
        year = groups[1].strip() if groups[1] else None
        episode = groups[2].strip() if groups[2] else None
        season = None  # Do not default season, will fall back to absolute lookup
        logger.debug(f"Method 1: Parsed filename: Show:{show_name}, Episode:{episode}, Season:{season}, Year:{year}")
        return show_name, episode, season, year

    # Match group 2: [Group] Show Name S01 - 01
    elif groups[3]:
        show_name = groups[3].strip()
        season = groups[4].strip()
        episode = groups[5].strip()
        year = None
        logger.debug(f"Method 2: Parsed filename: Show:{show_name}, Episode:{episode}, Season:{season}, Year:{year}")
        return show_name, episode, season, year

    # Match group 3: Show.Name.2000.S01E01
    elif groups[6]:
        show_name = groups[6].replace(".", " ").replace("-", " ").strip()
        year = groups[7].strip() if groups[7] else None
        season = groups[8].strip() if groups[8] else None
        episode = groups[9].strip() if groups[9] else None
        logger.debug(f"Method 3: Parsed filename: Show:{show_name}, Episode:{episode}, Season:{season}, Year:{year}")
        return show_name, episode, season, year
    
    # Match group 4: Show Name - 101 [abc123]
    elif groups[10]:
        show_name = groups[10].strip()
        episode = groups[11].strip() if groups[11] else None
        season = None  # Will fall back to absolute lookup
        year = None
        logger.debug(f"Method 4: Parsed filename: Show:{show_name}, Episode:{episode}, Season:{season}, Year:{year}")
        return show_name, episode, season, None
    
    # Match group 5: underscore -_01_- separator
    elif groups[12]:
        show_name = groups[12].strip()
        episode = groups[13].strip() if groups[13] else None
        season = None
        year = None
        logger.debug(f"Method 5: Parsed filename: Show:{show_name}, Episode:{episode}, Season:{season}, Year:{year}")
        return show_name, episode, season, None
    
    # Match group 6: Name 12 [something]
    elif groups[14]:
        show_name = groups[14].strip()
        episode = groups[15].strip() if groups[15] else None
        season = None
        year = None
        logger.debug(f"Method 6: Parsed filename: Show:{show_name}, Episode:{episode}, Season:{season}, Year:{year}")   
        return show_name, episode, season, None
    
    # Match group 7: underscore + number + (
    elif groups[16]:
        show_name = groups[16].strip()
        episode = groups[17].strip() if groups[17] else None
        season = None
        year = None
        logger.debug(f"Method 7: Parsed filename: Show:{show_name}, Episode:{episode}, Season:{season}, Year:{year}")
        return show_name, episode, season, None

    else:
        logger.debug(f"Unexpected filename format: {filename}")
        return None, None, None, None


def file_routing(incoming_path: str, anime_tv_path: str, db: DatabaseInterface, dry_run: bool = False) -> List[Dict[str, str]]:
    """
    Scan the incoming directory, identify files to route, and move them to their destination paths.

    Args:
        incoming_path: The directory to scan for files
        db: Instance of DBService to access show metadata
        dry_run: If True, only simulate routing without performing any filesystem operations

    Returns:
        A list of dicts containing information about routed files
    """
    logger.info(f"utils/file_routing.py::file_routing - Starting file routing")
    routed_files = []

    # Walk the incoming path and route files to their destination paths
    for root, _, files in os.walk(incoming_path):
        for filename in files:
            # Get the full path to the source file
            source_path = os.path.join(root, filename)
            
            # Parse the filename to extract show metadata
            show_name, episode_str, season_str, _ = parse_filename(filename)
            
            # If the filename does not contain show metadata, skip the file
            if not show_name:
                logger.debug(f"utils/file_routing.py::file_routing - Skipping file due to unrecognized name: {filename}")
                continue

            # Get the show from the DB
            matched_show_row = db.get_show_by_name_or_alias(show_name)
            # No matching show found in DB, skip the file
            if not matched_show_row:
                logger.debug(f"utils/file_routing.py::file_routing - No matching show found in DB for: {show_name}")
                continue

            # Create a Show object from the DB record
            show = Show.from_db_record(matched_show_row)

            # If the filename contains season and episode metadata, format the season and episode strings
            if season_str and episode_str:
                logger.debug(f"utils/file_routing.py::file_routing - Season and episode found in filename: {season_str}, {episode_str}")
                season_str = f"{int(season_str):02}"
                episode_str = f"{int(episode_str):02}"
            # If the filename contains only episode metadata, it's an absolute episode number
            # Get the season and episode from the DB
            elif episode_str:
                abs_episode = int(episode_str)
                logger.debug(f"utils/file_routing.py::file_routing - Episode found in filename: {episode_str}")
                matched_episode = db.get_episode_by_absolute_number(show.tmdb_id, abs_episode)
                # If the episode is found in the DB, set the season and episode strings
                if matched_episode:
                    logger.debug(f"Found episode in DB for TMDB ID {show.tmdb_id} ep {abs_episode}: {matched_episode}")
                    season_str = f"{int(matched_episode['season']):02}"
                    episode_str = f"{int(matched_episode['episode']):02}"
                # If the episode is not found in the DB, skip the file
                else:
                    logger.debug(f"utils/file_routing.py::file_routing - No episode match in DB for TMDB ID {show.tmdb_id} ep {abs_episode}")
                    continue
            # If the filename has no usable episode metadata, skip the file
            else:
                logger.debug(f"utils/file_routing.py::file_routing - File has no usable episode metadata: {filename}")
                continue

            # Create the season directory path variable
            season_dir = os.path.join(show.sys_path, f"Season {season_str}")
            # Create the target path variable   
            target_path = os.path.join(season_dir, filename)

            # If the dry run flag is set, print the move operation without performing it
            if dry_run:
                logger.info(f"[DRY RUN] Would move {source_path} to {target_path}")
            # If the dry run flag is not set, perform the move operation
            else:
                # Create the season directory if it doesn't exist
                os.makedirs(season_dir, exist_ok=True)
                # Move the file to the target path
                shutil.move(source_path, target_path)
                # Log the move operation
                logger.info(f"Moved {source_path} to {target_path}")

            # Add the routed file to the list of routed files
            routed_files.append({
                "original_path": source_path,
                "routed_path": target_path,
                "show_name": show.sys_name,
                "season": season_str,
                "episode": episode_str
            })

    return routed_files<|MERGE_RESOLUTION|>--- conflicted
+++ resolved
@@ -31,7 +31,6 @@
     # 3. Show.Name.2000.S01E01
     # 4. Show Name - 101 [abc123]
     pattern = re.compile(
-<<<<<<< HEAD
         r'(?:\[.*?\]\s*(?!.*\bS\d+\b)(.*?)(?:\s*\((\d{4})\))?\s*-\s*(\d+))|'     # group 1: [Group] Name (Year) - 12
         r'(?:\[.*?\]\s*(.*?)\s*-\s*S(\d{2})E(\d{2}))|'                           # group 2: [Group] Name - SxxEyy
         r'(?:^(.*?)(?:[.\-\s](\d{4}))?[.\-\s]S(\d{2})[.\-\s]?E(\d{2}))|'         # group 3: Name.SxxEyy
@@ -40,13 +39,6 @@
         r'(?:^\[.*?\]\s*(.*?)\s+(\d{1,3})\s*\[.*)|'                              # group 6: Name 12 [something]
         r'(?:^\[.*?\]_(.*?)_(\d{1,3})_\()'                                       # group 7: underscore + number + (
     )                                                       
-=======
-        r'(?:\[.*?\]\s*(?!.*\bS\d+\b)(.*?)(?:\s*\((\d{4})\))?\s*-\s*(\d+))|'    # group 1
-        r'(?:\[.*?\]\s*(.*?)\sS(\d+)\s*-\s*(\d+))|'                             # group 2
-        r'(?:^(.*?)(?:[.\-\s](\d{4}))?[.\-\s]S(\d{2})[.\-\s]?E(\d{2}))|'       # group 3
-        r'^(.*?)\s*-\s*(\d{1,4})(?:\s*\[.*?\])?'                                # group 4
-    )
->>>>>>> f6bf0be7
 
     match = pattern.search(filename)
     if not match:
@@ -78,12 +70,17 @@
         year = groups[7].strip() if groups[7] else None
         season = groups[8].strip() if groups[8] else None
         episode = groups[9].strip() if groups[9] else None
+        show_name = groups[6].replace(".", " ").replace("-", " ").strip()
+        year = groups[7].strip() if groups[7] else None
+        season = groups[8].strip() if groups[8] else None
+        episode = groups[9].strip() if groups[9] else None
         logger.debug(f"Method 3: Parsed filename: Show:{show_name}, Episode:{episode}, Season:{season}, Year:{year}")
         return show_name, episode, season, year
     
     # Match group 4: Show Name - 101 [abc123]
     elif groups[10]:
         show_name = groups[10].strip()
+        episode = groups[11].strip() if groups[11] else None
         episode = groups[11].strip() if groups[11] else None
         season = None  # Will fall back to absolute lookup
         year = None
