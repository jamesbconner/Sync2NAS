You are an expert at matching TV show names to TMDB search results. Given a user search for this show name: "{show_name}", and a list of candidate shows from TMDB (with their metadata), select the best match.

Candidates:
{candidates}

Instructions:
- Carefully review the show's name, original name, first air date, overview, alternative titles, and all other metadata for each candidate.
- If the user search is in a non-English language, try to find the best English name for the show.  Only return a non-English name if there is no other option.
- Return a JSON object with four fields:
  - tmdb_id: The TMDB id of the best match.  In the candidates data, this will be seen as "id", but should be returned as "tmdb_id" so it is clear where this identifier came from.  This will be an integer.
  - show_name: The best English name for the show (or the most appropriate name for use as a directory and database key).  This will come from either the name or original_name fields.  The name field is often English, while the original_name field is a mixture of Japanese (in romanji, kanji, katakana and hiragana), English, Chinese, and potentially other languages.
  - confidence: A float between 0.0 and 1.0 that reflects how certain you are of the match.
  - reasoning: A short explanation as a string that explains the reasoning behind the confidence score.
- Higher vote_count and vote_average scores should increase confidence in a match if the names are identical.
- If the name or original_name fields perfectly match the user provided show name, that is a match.
- If you are unsure, pick the most likely match.
- Always remove all commas, semi-colons and colons from the show name.
<<<<<<< HEAD
- The output MUST BE STRICT JSON, with no markdown, code blocks, or commentary.
- Return ONLY the raw JSON object on a single line with the fields of tmdb_id, show_name, confidence and reasoning.
 - JSON rules to follow strictly:
   - All keys and string values MUST use double quotes (").
   - Escape any double quotes inside string values using a backslash (\").
   - Do not use single quotes for strings.
   - Do not include trailing commas.
   - Do not include newline characters inside string values; replace with a single space.
=======
- Keep the reasoning extremely brief (no more than 10 words).
- The output MUST BE STRICT JSON, with no markdown, code blocks, or commentary.
- Return ONLY the raw JSON object on a single line with the fields of tmdb_id, show_name, confidence and reasoning.
>>>>>>> acf3ba9d


Example 1 Search Term: Cowboy Bebop
Example 1 Output: {{"tmdb_id": 30991, "show_name": "Cowboy Bebop", "confidence": 0.95, "reasoning": "Perfect match with the name field"}}

Example 2 Search Term: カウボーイビバップ
Example 2 Output: {{"tmdb_id": 30991, "show_name": "Cowboy Bebop", "confidence": 0.95, "reasoning": "Perfect match with the original_name field, providing value from name field, since it's in English"}}

Example 3 Search Term: ダンダダン
Example 3 Output: {{"tmdb_id": 240411, "show_name": "Dan Da Dan", "confidence": 0.95, "reasoning": "Perfect match with the original_name field, providing value from name field, since it's in English"}}

Example 4 Search Term: My Hero Academia Vigilantes
Example 4 Output: {{"tmdb_id": 65930, "show_name": "My Hero Academia", "confidence": 0.4, "reasoning": "Name field is similar to search term, but not an exact match."}}<|MERGE_RESOLUTION|>--- conflicted
+++ resolved
@@ -15,7 +15,6 @@
 - If the name or original_name fields perfectly match the user provided show name, that is a match.
 - If you are unsure, pick the most likely match.
 - Always remove all commas, semi-colons and colons from the show name.
-<<<<<<< HEAD
 - The output MUST BE STRICT JSON, with no markdown, code blocks, or commentary.
 - Return ONLY the raw JSON object on a single line with the fields of tmdb_id, show_name, confidence and reasoning.
  - JSON rules to follow strictly:
@@ -24,11 +23,6 @@
    - Do not use single quotes for strings.
    - Do not include trailing commas.
    - Do not include newline characters inside string values; replace with a single space.
-=======
-- Keep the reasoning extremely brief (no more than 10 words).
-- The output MUST BE STRICT JSON, with no markdown, code blocks, or commentary.
-- Return ONLY the raw JSON object on a single line with the fields of tmdb_id, show_name, confidence and reasoning.
->>>>>>> acf3ba9d
 
 
 Example 1 Search Term: Cowboy Bebop
